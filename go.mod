--- conflicted
+++ resolved
@@ -1,12 +1,8 @@
 module github.com/kopia/kopia
 
-<<<<<<< HEAD
-go 1.23.3
-=======
 go 1.22.0
 
 toolchain go1.22.11
->>>>>>> 763e6407
 
 require (
 	cloud.google.com/go/storage v1.50.0
